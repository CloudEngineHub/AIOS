from aios.context.simple_context import SimpleContextManager
from aios.llm_core.strategy import RouterStrategy, SimpleStrategy
from aios.llm_core.local import HfLocalBackend, VLLMLocalBackend, OllamaBackend
from aios.utils.id_generator import generator_tool_call_id
from cerebrum.llm.apis import LLMQuery, LLMResponse
from litellm import completion
import json
<<<<<<< HEAD
from .utils import tool_calling_input_format, parse_json_format, parse_tool_calls
=======
from .utils import tool_calling_input_format, parse_json_format, parse_tool_calls, pre_process_tools
>>>>>>> 933dbffe
from typing import Dict, Optional, Any, List, Union
import time
import re
import os
from aios.config.config_manager import config
from dataclasses import dataclass
import logging

# Configure logging
logging.basicConfig(level=logging.INFO, format='%(asctime)s - %(name)s - %(levelname)s - %(message)s')
logger = logging.getLogger(__name__)

@dataclass
class LLMConfig:
    """
    Data class to hold LLM configuration parameters.
    
    Attributes:
        name (str): Name of the LLM model
        backend (str): Backend type for the LLM
        max_gpu_memory (Optional[str]): Maximum GPU memory allocation
        eval_device (Optional[str]): Device for model evaluation
        hostname (Optional[str]): Hostname for the LLM service
    
    Example:
        ```python
        config = LLMConfig(
            name="gpt-4o-mini",
            backend="openai",
        )
        ```
    """
    name: str
    backend: Optional[str] = None
    max_gpu_memory: Optional[str] = None
    eval_device: Optional[str] = None
    hostname: Optional[str] = None

class LLMAdapter:
    """
    The LLMAdapter class is an abstraction layer that represents the LLM router.
    This router allows load-balancing of multiple varying endpoints so that
    multiple requests can be handled at once.
    
    Example:
        ```python
        configs = [
            {
                "name": "gpt-4o-mini",
                "backend": "openai",
            }, # OpenAI
            {
                "name": "qwen2.5:7b",
                "backend": "ollama",
                "hostname": "http://localhost:11434"
            }, # Ollama
            {
                "name": "mistral-7b",
                "backend": "hflocal",
                "max_gpu_memory": "12GiB"
            } # Hugging Face Local
        ]
        adapter = LLMAdapter(
            llm_configs=configs,
            log_mode="console",
            use_context_manager=True
        )
        ```
    """

    def __init__(
        self,
        llm_configs: List[Dict[str, Any]],
        api_key: Optional[Union[str, List[str]]] = None,
        log_mode: str = "console",
        use_context_manager: bool = False,
        strategy: Optional[RouterStrategy] = RouterStrategy.SIMPLE,
    ):
        """
        Initialize the LLMAdapter.

        Args:
            llm_configs: List of LLM configurations
            api_key: API key(s) for the LLM services
            log_mode: Mode of logging the LLM processing status
            use_context_manager: Whether to use context management
            strategy: Strategy for routing requests
        """
        self.log_mode = log_mode
        self.use_context_manager = use_context_manager
        self.context_manager = SimpleContextManager() if use_context_manager else None
        self.llm_configs = llm_configs
        self.llms = []
        
        self._setup_api_keys()
        self._initialize_llms()
        
        if strategy == RouterStrategy.SIMPLE:
            self.strategy = SimpleStrategy(self.llm_configs)

    def _setup_api_keys(self) -> None:
        """
        Set up API keys for different providers from config or environment.
        
        The method checks for API keys in the following order:
        1. Config file
        2. Environment variables
        
        """
        api_providers = {
            "openai": "OPENAI_API_KEY",
            "gemini": "GEMINI_API_KEY",
            "groq": "GROQ_API_KEY",
            "anthropic": "ANTHROPIC_API_KEY",
            "huggingface": "HF_AUTH_TOKEN"
        }
        
        logger.info("=== LLMAdapter Initialization ===")
        
        for provider, env_var in api_providers.items():
            logger.info(f"\nChecking {provider} API key:")
            api_key = config.get_api_key(provider)
            if api_key:
                logger.info(f"- Found in config.yaml, setting to environment")
                os.environ[env_var] = api_key
                if provider == "huggingface":
                    os.environ["HUGGING_FACE_API_KEY"] = api_key
                    logger.info("- Also set HUGGING_FACE_API_KEY")

    def _initialize_llms(self) -> None:
        """Initialize LLM backends based on configurations."""
        for config in self.llm_configs:
            llm_name = config.get("name")
            llm_backend = config.get("backend")
            max_gpu_memory = config.get("max_gpu_memory")
            eval_device = config.get("eval_device")
            hostname = config.get("hostname")

            if not llm_backend:
                continue

            try:
                self._initialize_single_llm(
                    LLMConfig(
                        name=llm_name,
                        backend=llm_backend,
                        max_gpu_memory=max_gpu_memory,
                        eval_device=eval_device,
                        hostname=hostname
                    )
                )
            except Exception as e:
                logger.error(f"Failed to initialize LLM {llm_name}: {e}")

        for llm_config in self.llm_configs:
            logger.info(f"Initialized LLM: {llm_config}")

    def _initialize_single_llm(self, config: LLMConfig) -> None:
        """
        Initialize a single LLM based on its configuration.

        Args:
            config: Configuration for the LLM
            
        Example:
            ```python
            config = LLMConfig(
                name="mistral-7b",
                backend="hflocal",
                max_gpu_memory="12GiB"
            )
            adapter._initialize_single_llm(config)
            ```
            
        Raises:
            ValueError: If required API keys are missing
        """
        match config.backend:
            case "hflocal":
                if "HUGGING_FACE_API_KEY" not in os.environ:
                    raise ValueError("HUGGING_FACE_API_KEY not found in config or environment variables")
                self.llms.append(HfLocalBackend(
                    config.name,
                    max_gpu_memory=config.max_gpu_memory,
                    hostname=config.hostname
                ))
                
            case "vllm":
                self.llms.append(VLLMLocalBackend(
                    config.name,
                    max_gpu_memory=config.max_gpu_memory,
                    hostname=config.hostname
                ))
                
            case "ollama":
                self.llms.append(OllamaBackend(
                    config.name,
                    hostname=config.hostname
                ))
                
            case _:
                if config.backend == "google":
                    config.backend = "gemini"
                
                prefix = f"{config.backend}/"
                if not config.name.startswith(prefix):
                    self.llms.append(prefix + config.name)

    def _handle_completion_error(self, error: Exception) -> LLMResponse:
        """
        Handle errors that occur during LLM completion.

        Args:
            error: The exception that occurred

        Returns:
            LLMResponse with appropriate error message
            
        Example:
            ```python
            # Input error
            error = ValueError("Invalid API key provided: sk-...")
            
            # Output LLMResponse
            {
                "response_message": "Error: Invalid or missing API key for the selected model.",
                "error": "Invalid API key provided: sk-****..",
                "finished": True,
                "status_code": 402
            }
            ```
        """
        error_msg = str(error)
        
        # Mask API key in error message
        if "API key provided:" in error_msg:
            key_start = error_msg.find("API key provided:") + len("API key provided: ")
            key_end = error_msg.find(".", key_start)
            if key_end == -1:
                key_end = error_msg.find(" ", key_start)
            if key_end != -1:
                api_key = error_msg[key_start:key_end]
                masked_key = f"{api_key[:2]}****{api_key[-2:]}" if len(api_key) > 4 else "****"
                error_msg = error_msg[:key_start] + masked_key + error_msg[key_end:]

        if "Invalid API key" in error_msg or "API key not found" in error_msg:
            return LLMResponse(
                response_message="Error: Invalid or missing API key for the selected model.",
                error=error_msg,
                finished=True,
                status_code=402
            )
            
        return LLMResponse(
            response_message=f"LLM Error: {error_msg}",
            error=error_msg,
            finished=True,
            status_code=500
        )

    def execute_llm_syscall(
        self,
        llm_syscall,
        temperature: float = 0.0
    ) -> LLMResponse:
        """
        Address request sent from the agent.

        Args:
            llm_syscall: LLMSyscall object containing the request
            temperature: Parameter to control output randomness

        Returns:
            LLMResponse containing the model's response or error information
            
        Example:
            ```python
            # Input
            syscall = LLMSyscall(
                query=LLMQuery(
                    messages=[{"role": "user", "content": "Hello!"}],
                    tools=[{"name": "calculator", "description": "..."}],
                    message_return_type="json"
                )
            )
            
            # Output LLMResponse
            {
                "response_message": "Hello! How can I help you today?",
                "finished": True,
                "tool_calls": None,
                "error": None,
                "status_code": 200
            }
            ```
        """
        try:
            messages = llm_syscall.query.messages
            tools = llm_syscall.query.tools
            ret_type = llm_syscall.query.message_return_type
            selected_llms = llm_syscall.query.llms if llm_syscall.query.llms else self.llm_configs

            llm_syscall.set_status("executing")
            llm_syscall.set_start_time(time.time())
            
<<<<<<< HEAD
            messages = self._prepare_messages(llm_syscall, messages, tools)
            
            model_idxs = self.strategy.get_model_idxs(selected_llms)
            model = self.llms[model_idxs[0]]

            try:
                response = self._get_model_response(model, messages, temperature, llm_syscall)
            except Exception as e:
                return self._handle_completion_error(e)

            return self._process_response(response, tools, ret_type)
=======
            # breakpoint()
            
            model_idxs = self.strategy.get_model_idxs(selected_llms)
            model = self.llms[model_idxs[0]]
            
            if tools:
                tools = pre_process_tools(tools)
            
            messages = self._prepare_messages(
                llm_syscall=llm_syscall,
                model=model,
                messages=messages,
                tools=tools
            )
            
            try:
                completed_response, finished = self._get_model_response(
                    model=model, 
                    messages=messages, 
                    tools=tools,
                    temperature=temperature, 
                    llm_syscall=llm_syscall
                )
            except Exception as e:
                return self._handle_completion_error(e)

            return self._process_response(
                completed_response=completed_response, 
                finished=finished,
                tools=tools, 
                ret_type=ret_type
            )
>>>>>>> 933dbffe

        except Exception as e:
            return LLMResponse(
                response_message=f"System Error: {str(e)}",
                error=str(e),
                finished=True,
                status_code=500
            )

<<<<<<< HEAD
    def _prepare_messages(self, llm_syscall, messages: List[Dict], tools: Optional[List] = None) -> List[Dict]:
=======
    def _prepare_messages(self, llm_syscall, model, messages: List[Dict], tools: Optional[List] = None) -> List[Dict]:
>>>>>>> 933dbffe
        """
        Prepare messages for the LLM, including context restoration and tool formatting.

        Args:
            llm_syscall: The syscall object
            messages: List of message dictionaries
            tools: Optional list of tools

        Returns:
            Prepared list of messages
            
        Example:
            ```python
            # Input
            messages = [
                {"role": "user", "content": "What's 2+2?"}
            ]
            tools = [{
                "name": "calculator",
                "description": "Performs basic math operations"
            }]
            
            # Output
            [
                {"role": "system", "content": "You have access to these tools: calculator..."},
                {"role": "user", "content": "What's 2+2?"}
            ]
            ```
        """
        if self.context_manager:
            pid = llm_syscall.get_pid()
<<<<<<< HEAD
            if self.context_manager.check_restoration(pid):
                restored_context = self.context_manager.gen_recover(pid)
                if restored_context:
                    messages += [{
                        "role": "assistant",
                        "content": "" + restored_context,
                    }]

=======
            restored_context = self.context_manager.load_context(
                pid=pid,
                model=model,
                # tokenizer=tokenizer # TODO: Add tokenizer
            )
            messages += [{
                "role": "assistant",
                "content": "" + restored_context,
            }]
            
        # if not isinstance(model, str):
>>>>>>> 933dbffe
        if tools:
            tools = pre_process_tools(tools)
            messages = tool_calling_input_format(messages, tools)

        return messages

    def _get_model_response(
        self, 
        model: Union[str, HfLocalBackend, VLLMLocalBackend, OllamaBackend],
        messages: List[Dict],
<<<<<<< HEAD
=======
        tools: Optional[List],
>>>>>>> 933dbffe
        temperature: float,
        llm_syscall
    ) -> Any:
        """
        Get response from the model.

        Args:
            model: The LLM model to use
            messages: Prepared messages
            temperature: Temperature parameter
            llm_syscall: The syscall object

        Returns:
            Model response (string or structured data)
            
        Example:
            ```python
            # Input
            model = "openai/gpt-4"
            messages = [{"role": "user", "content": "Hello!"}]
            temperature = 0.7
            
            # Output (string)
            "Hello! How can I help you today?"
            
            # Or output (with tool calls)
            {
                "tool_calls": [{
                    "id": "call_abc123",
                    "name": "calculator",
                    "arguments": {"operation": "add", "numbers": [2, 2]}
                }]
            }
            ```
        """
<<<<<<< HEAD
        pid = llm_syscall.get_pid() if self.use_context_manager else None

        if isinstance(model, str):
            completion_response = (
                self.context_manager.save_context(model, messages, temperature, pid)
                if self.use_context_manager
                else completion(model=model, messages=messages, temperature=temperature)
            )
            return completion_response.choices[0].message.content
        else:
            return (
                self.context_manager.save_context(model, messages, temperature, pid)
                if self.use_context_manager
                else model(messages=messages, temperature=temperature)
=======
        if isinstance(model, str):
            if self.use_context_manager:
                
                pid = llm_syscall.get_pid()
                time_limit = llm_syscall.get_time_limit()
                completed_response, finished = self.context_manager.save_context(
                    model=model, 
                    messages=messages, 
                    tools=tools,
                    temperature=temperature, 
                    pid=pid,
                    time_limit=time_limit
                )
                
                return completed_response, finished
                
            else:
                completed_response = completion(
                    model=model, 
                    messages=messages, 
                    tools=tools, 
                    temperature=temperature
                )
                
                return completed_response.choices[0].message.content, True
        else:
            return (
                self.context_manager.save_context(
                    model=model, 
                    messages=messages, 
                    tools=tools,
                    temperature=temperature, 
                    pid=pid,
                    time_limit=time_limit
                )
                if self.use_context_manager
                else model(
                    messages=messages, 
                    temperature=temperature
                )
>>>>>>> 933dbffe
            )

    def _process_response(
        self, 
<<<<<<< HEAD
        response: str, 
=======
        completed_response: str, 
        finished: bool,
>>>>>>> 933dbffe
        tools: Optional[List] = None, 
        ret_type: Optional[str] = None
    ) -> LLMResponse:
        """
        Process the model's response into the appropriate format.

        Args:
            response: Raw response from the model
            tools: Optional list of tools
            ret_type: Expected return type ("json" or None)

        Returns:
            Formatted LLMResponse
            
        Example:
            ```python
            # Input
            response = '{"result": "4", "operation": "2 + 2"}'
            tools = None
            ret_type = "json"
            
            # Output LLMResponse
            {
                "response_message": {"result": "4", "operation": "2 + 2"},
                "finished": True,
                "tool_calls": None,
                "error": None,
                "status_code": 200
            }
            
            # Input with tool calls
            response = 'I will use the calculator tool...'
            tools = [{"name": "calculator", ...}]
            
            # Output LLMResponse with tool calls
            {
                "response_message": None,
                "finished": True,
                "tool_calls": [{
                    "id": "call_abc123",
                    "name": "calculator",
                    "arguments": {"operation": "add", "numbers": [2, 2]}
                }],
                "error": None,
                "status_code": 200
            }
            ```
        """
        if tools:
<<<<<<< HEAD
            if tool_calls := parse_tool_calls(response):
                return LLMResponse(
                    response_message=None,
                    tool_calls=tool_calls,
                    finished=True
                )

        if ret_type == "json":
            response = parse_json_format(response)

        return LLMResponse(response_message=response, finished=True)
=======
            if tool_calls := parse_tool_calls(completed_response):
                return LLMResponse(
                    response_message=None,
                    tool_calls=tool_calls,
                    finished=finished
                )

        if ret_type == "json":
            completed_response = parse_json_format(completed_response)

        return LLMResponse(response_message=completed_response, finished=finished)
>>>>>>> 933dbffe
<|MERGE_RESOLUTION|>--- conflicted
+++ resolved
@@ -5,11 +5,7 @@
 from cerebrum.llm.apis import LLMQuery, LLMResponse
 from litellm import completion
 import json
-<<<<<<< HEAD
-from .utils import tool_calling_input_format, parse_json_format, parse_tool_calls
-=======
 from .utils import tool_calling_input_format, parse_json_format, parse_tool_calls, pre_process_tools
->>>>>>> 933dbffe
 from typing import Dict, Optional, Any, List, Union
 import time
 import re
@@ -315,19 +311,6 @@
             llm_syscall.set_status("executing")
             llm_syscall.set_start_time(time.time())
             
-<<<<<<< HEAD
-            messages = self._prepare_messages(llm_syscall, messages, tools)
-            
-            model_idxs = self.strategy.get_model_idxs(selected_llms)
-            model = self.llms[model_idxs[0]]
-
-            try:
-                response = self._get_model_response(model, messages, temperature, llm_syscall)
-            except Exception as e:
-                return self._handle_completion_error(e)
-
-            return self._process_response(response, tools, ret_type)
-=======
             # breakpoint()
             
             model_idxs = self.strategy.get_model_idxs(selected_llms)
@@ -360,7 +343,6 @@
                 tools=tools, 
                 ret_type=ret_type
             )
->>>>>>> 933dbffe
 
         except Exception as e:
             return LLMResponse(
@@ -370,11 +352,7 @@
                 status_code=500
             )
 
-<<<<<<< HEAD
-    def _prepare_messages(self, llm_syscall, messages: List[Dict], tools: Optional[List] = None) -> List[Dict]:
-=======
     def _prepare_messages(self, llm_syscall, model, messages: List[Dict], tools: Optional[List] = None) -> List[Dict]:
->>>>>>> 933dbffe
         """
         Prepare messages for the LLM, including context restoration and tool formatting.
 
@@ -406,16 +384,6 @@
         """
         if self.context_manager:
             pid = llm_syscall.get_pid()
-<<<<<<< HEAD
-            if self.context_manager.check_restoration(pid):
-                restored_context = self.context_manager.gen_recover(pid)
-                if restored_context:
-                    messages += [{
-                        "role": "assistant",
-                        "content": "" + restored_context,
-                    }]
-
-=======
             restored_context = self.context_manager.load_context(
                 pid=pid,
                 model=model,
@@ -427,7 +395,6 @@
             }]
             
         # if not isinstance(model, str):
->>>>>>> 933dbffe
         if tools:
             tools = pre_process_tools(tools)
             messages = tool_calling_input_format(messages, tools)
@@ -438,10 +405,7 @@
         self, 
         model: Union[str, HfLocalBackend, VLLMLocalBackend, OllamaBackend],
         messages: List[Dict],
-<<<<<<< HEAD
-=======
         tools: Optional[List],
->>>>>>> 933dbffe
         temperature: float,
         llm_syscall
     ) -> Any:
@@ -477,22 +441,6 @@
             }
             ```
         """
-<<<<<<< HEAD
-        pid = llm_syscall.get_pid() if self.use_context_manager else None
-
-        if isinstance(model, str):
-            completion_response = (
-                self.context_manager.save_context(model, messages, temperature, pid)
-                if self.use_context_manager
-                else completion(model=model, messages=messages, temperature=temperature)
-            )
-            return completion_response.choices[0].message.content
-        else:
-            return (
-                self.context_manager.save_context(model, messages, temperature, pid)
-                if self.use_context_manager
-                else model(messages=messages, temperature=temperature)
-=======
         if isinstance(model, str):
             if self.use_context_manager:
                 
@@ -533,17 +481,12 @@
                     messages=messages, 
                     temperature=temperature
                 )
->>>>>>> 933dbffe
             )
 
     def _process_response(
         self, 
-<<<<<<< HEAD
-        response: str, 
-=======
         completed_response: str, 
         finished: bool,
->>>>>>> 933dbffe
         tools: Optional[List] = None, 
         ret_type: Optional[str] = None
     ) -> LLMResponse:
@@ -593,19 +536,6 @@
             ```
         """
         if tools:
-<<<<<<< HEAD
-            if tool_calls := parse_tool_calls(response):
-                return LLMResponse(
-                    response_message=None,
-                    tool_calls=tool_calls,
-                    finished=True
-                )
-
-        if ret_type == "json":
-            response = parse_json_format(response)
-
-        return LLMResponse(response_message=response, finished=True)
-=======
             if tool_calls := parse_tool_calls(completed_response):
                 return LLMResponse(
                     response_message=None,
@@ -616,5 +546,4 @@
         if ret_type == "json":
             completed_response = parse_json_format(completed_response)
 
-        return LLMResponse(response_message=completed_response, finished=finished)
->>>>>>> 933dbffe
+        return LLMResponse(response_message=completed_response, finished=finished)