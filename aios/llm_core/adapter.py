from aios.context.simple_context import SimpleContextManager
from aios.llm_core.strategy import RouterStrategy, SimpleStrategy
from aios.llm_core.local import HfLocalBackend, VLLMLocalBackend, OllamaBackend
from aios.utils.id_generator import generator_tool_call_id
from cerebrum.llm.apis import LLMQuery, LLMResponse
from litellm import completion
import json
from .utils import tool_calling_input_format, parse_json_format, parse_tool_calls, pre_process_tools
from typing import Dict, Optional, Any, List, Union
import time
import re
import os
from aios.config.config_manager import config
from dataclasses import dataclass
import logging

# Configure logging
logging.basicConfig(level=logging.INFO, format='%(asctime)s - %(name)s - %(levelname)s - %(message)s')
logger = logging.getLogger(__name__)

from openai import OpenAI

@dataclass
class LLMConfig:
    """
    Data class to hold LLM configuration parameters.
    
    Attributes:
        name (str): Name of the LLM model
        backend (str): Backend type for the LLM
        max_gpu_memory (Optional[str]): Maximum GPU memory allocation
        eval_device (Optional[str]): Device for model evaluation
        hostname (Optional[str]): Hostname for the LLM service
    
    Example:
        ```python
        config = LLMConfig(
            name="gpt-4o-mini",
            backend="openai",
        )
        ```
    """
    name: str
    backend: Optional[str] = None
    max_gpu_memory: Optional[str] = None
    eval_device: Optional[str] = None
    hostname: Optional[str] = None

class LLMAdapter:
    """
    The LLMAdapter class is an abstraction layer that represents the LLM router.
    This router allows load-balancing of multiple varying endpoints so that
    multiple requests can be handled at once.
    
    Example:
        ```python
        configs = [
            {
                "name": "gpt-4o-mini",
                "backend": "openai",
            }, # OpenAI
            {
                "name": "qwen2.5:7b",
                "backend": "ollama",
                "hostname": "http://localhost:11434"
            }, # Ollama
            {
                "name": "mistral-7b",
                "backend": "hflocal",
                "max_gpu_memory": "12GiB"
            } # Hugging Face Local
        ]
        adapter = LLMAdapter(
            llm_configs=configs,
            log_mode="console",
            use_context_manager=True
        )
        ```
    """

    def __init__(
        self,
        llm_configs: List[Dict[str, Any]],
        api_key: Optional[Union[str, List[str]]] = None,
        log_mode: str = "console",
        use_context_manager: bool = False,
        strategy: Optional[RouterStrategy] = RouterStrategy.SIMPLE,
    ):
        """
        Initialize the LLMAdapter.

        Args:
            llm_configs: List of LLM configurations
            api_key: API key(s) for the LLM services
            log_mode: Mode of logging the LLM processing status
            use_context_manager: Whether to use context management
            strategy: Strategy for routing requests
        """
        self.log_mode = log_mode
        self.use_context_manager = use_context_manager
        self.context_manager = SimpleContextManager() if use_context_manager else None
        self.llm_configs = llm_configs
        self.llms = []
        
        self._setup_api_keys()
        self._initialize_llms()
        
        if strategy == RouterStrategy.SIMPLE:
            self.strategy = SimpleStrategy(self.llm_configs)

    def _setup_api_keys(self) -> None:
        """
        Set up API keys for different providers from config or environment.
        
        The method checks for API keys in the following order:
        1. Config file
        2. Environment variables
        
        """
        api_providers = {
            "openai": "OPENAI_API_KEY",
            "gemini": "GEMINI_API_KEY",
            "groq": "GROQ_API_KEY",
            "anthropic": "ANTHROPIC_API_KEY",
            "huggingface": "HF_AUTH_TOKEN"
        }
        
        logger.info("=== LLMAdapter Initialization ===")
        
        for provider, env_var in api_providers.items():
            logger.info(f"\nChecking {provider} API key:")
            api_key = config.get_api_key(provider)
            if api_key:
                logger.info(f"- Found in config.yaml, setting to environment")
                os.environ[env_var] = api_key
                if provider == "huggingface":
                    os.environ["HUGGING_FACE_API_KEY"] = api_key
                    logger.info("- Also set HUGGING_FACE_API_KEY")

    def _initialize_llms(self) -> None:
        """Initialize LLM backends based on configurations."""
        for config in self.llm_configs:
            llm_name = config.get("name")
            llm_backend = config.get("backend")
            max_gpu_memory = config.get("max_gpu_memory")
            eval_device = config.get("eval_device")
            hostname = config.get("hostname")

            if not llm_backend:
                continue

            try:
                self._initialize_single_llm(
                    LLMConfig(
                        name=llm_name,
                        backend=llm_backend,
                        max_gpu_memory=max_gpu_memory,
                        eval_device=eval_device,
                        hostname=hostname
                    )
                )
            except Exception as e:
                logger.error(f"Failed to initialize LLM {llm_name}: {e}")

        for llm_config in self.llm_configs:
            logger.info(f"Initialized LLM: {llm_config}")

    def _initialize_single_llm(self, config: LLMConfig) -> None:
        """
        Initialize a single LLM based on its configuration.

        Args:
            config: Configuration for the LLM
            
        Example:
            ```python
            config = LLMConfig(
                name="mistral-7b",
                backend="hflocal",
                max_gpu_memory="12GiB"
            )
            adapter._initialize_single_llm(config)
            ```
            
        Raises:
            ValueError: If required API keys are missing
        """
        match config.backend:
            case "hflocal":
                if "HUGGING_FACE_API_KEY" not in os.environ:
                    raise ValueError("HUGGING_FACE_API_KEY not found in config or environment variables")
                self.llms.append(HfLocalBackend(
                    config.name,
                    max_gpu_memory=config.max_gpu_memory,
                    hostname=config.hostname
                ))
                
            # case "vllm":
            #     self.llms.append(VLLMLocalBackend(
            #         config.name,
            #         max_gpu_memory=config.max_gpu_memory,
            #         hostname=config.hostname
            #     ))
                
            # case "ollama":
            #     self.llms.append(OllamaBackend(
            #         config.name,
            #         hostname=config.hostname
            #     ))
            case "vllm":
                self.llms.append(OpenAI(
                    base_url=config.hostname,
                    api_key="sk-1234"
                ))
            
            case "sglang":
                self.llms.append(OpenAI(
                    base_url=config.hostname,
                    api_key="sk-1234"
                ))
                
            case _:
                if config.backend == "google":
                    config.backend = "gemini"
                    
                # if config.backend == "vllm":
                #     config.backend = "hosted_vllm"
                
                prefix = f"{config.backend}/"
                if not config.name.startswith(prefix):
                    self.llms.append(prefix + config.name)

    def _handle_completion_error(self, error: Exception) -> LLMResponse:
        """
        Handle errors that occur during LLM completion.

        Args:
            error: The exception that occurred

        Returns:
            LLMResponse with appropriate error message
            
        Example:
            ```python
            # Input error
            error = ValueError("Invalid API key provided: sk-...")
            
            # Output LLMResponse
            {
                "response_message": "Error: Invalid or missing API key for the selected model.",
                "error": "Invalid API key provided: sk-****..",
                "finished": True,
                "status_code": 402
            }
            ```
        """
        error_msg = str(error)
        
        # Mask API key in error message
        if "API key provided:" in error_msg:
            key_start = error_msg.find("API key provided:") + len("API key provided: ")
            key_end = error_msg.find(".", key_start)
            if key_end == -1:
                key_end = error_msg.find(" ", key_start)
            if key_end != -1:
                api_key = error_msg[key_start:key_end]
                masked_key = f"{api_key[:2]}****{api_key[-2:]}" if len(api_key) > 4 else "****"
                error_msg = error_msg[:key_start] + masked_key + error_msg[key_end:]

        if "Invalid API key" in error_msg or "API key not found" in error_msg:
            return LLMResponse(
                response_message="Error: Invalid or missing API key for the selected model.",
                error=error_msg,
                finished=True,
                status_code=402
            )
            
        return LLMResponse(
            response_message=f"LLM Error: {error_msg}",
            error=error_msg,
            finished=True,
            status_code=500
        )

    def execute_llm_syscall(
        self,
        llm_syscall,
        temperature: float = 0.0
    ) -> LLMResponse:
        """
        Address request sent from the agent.

        Args:
            llm_syscall: LLMSyscall object containing the request
            temperature: Parameter to control output randomness

        Returns:
            LLMResponse containing the model's response or error information
            
        Example:
            ```python
            # Input
            syscall = LLMSyscall(
                query=LLMQuery(
                    messages=[{"role": "user", "content": "Hello!"}],
                    tools=[{"name": "calculator", "description": "..."}],
                    message_return_type="json"
                )
            )
            
            # Output LLMResponse
            {
                "response_message": "Hello! How can I help you today?",
                "finished": True,
                "tool_calls": None,
                "error": None,
                "status_code": 200
            }
            ```
        """
        try:
            messages = llm_syscall.query.messages
            tools = llm_syscall.query.tools
            ret_type = llm_syscall.query.message_return_type
            selected_llms = llm_syscall.query.llms if llm_syscall.query.llms else self.llm_configs

            llm_syscall.set_status("executing")
            llm_syscall.set_start_time(time.time())
            
            # breakpoint()
            
            model_idxs = self.strategy.get_model_idxs(selected_llms)
            model_idx = model_idxs[0]
            model = self.llms[model_idx]
            
            model_name = self.llm_configs[model_idx].get("name")
            
            api_base = self.llm_configs[model_idx].get("hostname", None)
            
<<<<<<< HEAD
            # breakpoint()
=======
            breakpoint()
>>>>>>> e9f5eecc
            
            # if tools:
            #     tools = pre_process_tools(tools)
            
            messages = self._prepare_messages(
                llm_syscall=llm_syscall,
                model=model,
                messages=messages,
                tools=tools
            )
            
<<<<<<< HEAD
            # breakpoint()
=======
            breakpoint()
>>>>>>> e9f5eecc
            
            try:
                completed_response, finished = self._get_model_response(
                    model_name=model_name,
                    model=model, 
                    messages=messages, 
                    tools=tools,
                    temperature=temperature, 
                    llm_syscall=llm_syscall,
                    api_base=api_base
                )
                
            except Exception as e:
                return self._handle_completion_error(e)

            return self._process_response(
                completed_response=completed_response, 
                finished=finished,
                tools=tools, 
                ret_type=ret_type
            )

        except Exception as e:
            return LLMResponse(
                response_message=f"System Error: {str(e)}",
                error=str(e),
                finished=True,
                status_code=500
            )

    def _prepare_messages(self, llm_syscall, model, messages: List[Dict], tools: Optional[List] = None) -> List[Dict]:
        """
        Prepare messages for the LLM, including context restoration and tool formatting.

        Args:
            llm_syscall: The syscall object
            messages: List of message dictionaries
            tools: Optional list of tools

        Returns:
            Prepared list of messages
            
        Example:
            ```python
            # Input
            messages = [
                {"role": "user", "content": "What's 2+2?"}
            ]
            tools = [{
                "name": "calculator",
                "description": "Performs basic math operations"
            }]
            
            # Output
            [
                {"role": "system", "content": "You have access to these tools: calculator..."},
                {"role": "user", "content": "What's 2+2?"}
            ]
            ```
        """
        if self.context_manager:
            pid = llm_syscall.get_pid()
            restored_context = self.context_manager.load_context(
                pid=pid,
                model=model,
                # tokenizer=tokenizer # TODO: Add tokenizer
            )
            messages += [{
                "role": "assistant",
                "content": "" + restored_context,
            }]
            
        # if not isinstance(model, str):
        if tools:
            tools = pre_process_tools(tools)
            messages = tool_calling_input_format(messages, tools)

        return messages

    def _get_model_response(
        self, 
        model_name: str,
        model: Union[str, HfLocalBackend, VLLMLocalBackend, OllamaBackend, OpenAI],
        messages: List[Dict],
        tools: Optional[List],
        temperature: float,
        llm_syscall,
        api_base: Optional[str] = None
    ) -> Any:
        """
        Get response from the model.

        Args:
            model: The LLM model to use
            messages: Prepared messages
            temperature: Temperature parameter
            llm_syscall: The syscall object

        Returns:
            Model response (string or structured data)
            
        Example:
            ```python
            # Input
            model = "openai/gpt-4o-mini"
            messages = [{"role": "user", "content": "Hello!"}]
            temperature = 1.0
            
            # Output (string)
            "Hello! How can I help you today?"
            
            # Or output (with tool calls)
            {
                "tool_calls": [{
                    "id": "call_abc123",
                    "name": "calculator",
                    "arguments": {"operation": "add", "numbers": [2, 2]}
                }]
            }
            ```
        """
        if isinstance(model, str):
            if self.use_context_manager:
                pid = llm_syscall.get_pid()
                time_limit = llm_syscall.get_time_limit()
                completed_response, finished = self.context_manager.save_context(
                    model=model, 
                    messages=messages, 
                    # tools=tools,
                    temperature=temperature, 
                    pid=pid,
                    time_limit=time_limit
                )
                
                return completed_response, finished
                
            else:
                # breakpoint()
                completed_response = completion(
                    model=model, 
                    messages=messages, 
                    # tools=tools, 
                    temperature=temperature, 
                    api_base=api_base
                )
                # if tools:
                #     breakpoint()
                
                return completed_response.choices[0].message.content, True
            
        elif isinstance(model, OpenAI):
            if self.use_context_manager:
                completed_response, finished = self.context_manager.save_context(
                    model=model, 
                    messages=messages, 
                    # tools=tools,
                    temperature=temperature, 
                    pid=pid,
                    time_limit=time_limit
                )
                return completed_response, finished
            else:
                # breakpoint()
                # response = model.chat.completions.create(model=model_name, messages=messages, tools=tools, temperature=temperature)
                completed_response = model.chat.completions.create(
                    model=model_name,
                    messages=messages,
                    # tools=tools, 
                    temperature=temperature
                )
                
                # breakpoint()
                return completed_response.choices[0].message.content, True

    def _process_response(
        self, 
        completed_response: str, 
        finished: bool,
        tools: Optional[List] = None, 
        ret_type: Optional[str] = None
    ) -> LLMResponse:
        """
        Process the model's response into the appropriate format.

        Args:
            response: Raw response from the model
            tools: Optional list of tools
            ret_type: Expected return type ("json" or None)

        Returns:
            Formatted LLMResponse
            
        Example:
            ```python
            # Input
            response = '{"result": "4", "operation": "2 + 2"}'
            tools = None
            ret_type = "json"
            
            # Output LLMResponse
            {
                "response_message": {"result": "4", "operation": "2 + 2"},
                "finished": True,
                "tool_calls": None,
                "error": None,
                "status_code": 200
            }
            
            # Input with tool calls
            response = 'I will use the calculator tool...'
            tools = [{"name": "calculator", ...}]
            
            # Output LLMResponse with tool calls
            {
                "response_message": None,
                "finished": True,
                "tool_calls": [{
                    "id": "call_abc123",
                    "name": "calculator",
                    "arguments": {"operation": "add", "numbers": [2, 2]}
                }],
                "error": None,
                "status_code": 200
            }
            ```
        """
        # breakpoint()
        
        if tools:
            if tool_calls := parse_tool_calls(completed_response):
                return LLMResponse(
                    response_message=None,
                    tool_calls=tool_calls,
                    finished=finished
                )

        if ret_type == "json":
            completed_response = parse_json_format(completed_response)

        return LLMResponse(response_message=completed_response, finished=finished)<|MERGE_RESOLUTION|>--- conflicted
+++ resolved
@@ -17,6 +17,8 @@
 # Configure logging
 logging.basicConfig(level=logging.INFO, format='%(asctime)s - %(name)s - %(levelname)s - %(message)s')
 logger = logging.getLogger(__name__)
+
+from openai import OpenAI
 
 from openai import OpenAI
 
@@ -337,11 +339,7 @@
             
             api_base = self.llm_configs[model_idx].get("hostname", None)
             
-<<<<<<< HEAD
             # breakpoint()
-=======
-            breakpoint()
->>>>>>> e9f5eecc
             
             # if tools:
             #     tools = pre_process_tools(tools)
@@ -353,11 +351,7 @@
                 tools=tools
             )
             
-<<<<<<< HEAD
             # breakpoint()
-=======
-            breakpoint()
->>>>>>> e9f5eecc
             
             try:
                 completed_response, finished = self._get_model_response(
